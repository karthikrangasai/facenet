--- conflicted
+++ resolved
@@ -639,7 +639,6 @@
         distance_metric: Union[str, Callable] = "L2",
         name: Optional[str] = None, **kwargs
     ):
-<<<<<<< HEAD
         super(AssortedTripletLoss, self).__init__(reduction='none')
         self.name = name
         self.margin = margin
@@ -649,17 +648,8 @@
     
     def forward(self, y_true, y_pred):
         return assorted_triplet_loss(y_true, y_pred, margin=self.margin, focal=self.focal, sigma=self.sigma, distance_metric=self.distance_metric)
-=======
-        super().__init__(assorted_triplet_loss,
-                         name = name, 
-                         reduction = tf.keras.losses.Reduction.NONE,
-                         margin = margin,
-                         sigma = sigma,
-                         focal = focal,
-                         distance_metric = distance_metric)
-
-
-class ConstellationLoss(tf.keras.losses.Loss):
+
+class ConstellationLoss(torch.nn.Module):
     '''Computes constellation loss.
     See https://arxiv.org/pdf/1905.10675.pdf for more details.
     Note that the batch is divided into groups of k, so the effective batch size
@@ -668,12 +658,11 @@
     '''
     def __init__(self, k: int = 4, batch_size: int = 128, 
                  name: str = 'ConstellationLoss'):
-        super().__init__(reduction=tf.keras.losses.Reduction.NONE, name=name)
+        super(ConstellationLoss, self).__init__(reduction='none')
         self.k = k
         self.BATCH_SIZE = batch_size // k
 
-    @tf.function
-    def _get_triplet_mask(self, labels):
+    def _get_triplet_mask(self, labels: torch.Tensor):
         """Return a 3D mask where mask[a, p, n] is True iff the triplet (a, p, n) is valid.
         A triplet (i, j, k) is valid if:
             - i, j, k are distinct
@@ -683,39 +672,38 @@
         """
 
         # Check that i, j and k are distinct
-        indices_equal = tf.cast(tf.eye(tf.shape(labels)[0]), tf.bool)
-        indices_not_equal = tf.logical_not(indices_equal)
-        i_not_equal_j = tf.expand_dims(indices_not_equal, 2)
-        i_not_equal_k = tf.expand_dims(indices_not_equal, 1)
-        j_not_equal_k = tf.expand_dims(indices_not_equal, 0)
-
-        distinct_indices = tf.logical_and(tf.logical_and(i_not_equal_j, i_not_equal_k), j_not_equal_k)
+        indices_equal = torch.eye(labels.size()[0]).to(dtype=torch.bool)
+        indices_not_equal = torch.logical_not(indices_equal)
+        i_not_equal_j = indices_not_equal.unsqueeze(2)
+        i_not_equal_k = indices_not_equal.unsqueeze(1)
+        j_not_equal_k = indices_not_equal.unsqueeze(0)
+
+        distinct_indices = torch.logical_and(torch.logical_and(i_not_equal_j, i_not_equal_k), j_not_equal_k)
 
 
         # Check if labels[i] == labels[j] and labels[i] != labels[k]
-        label_equal = tf.equal(tf.expand_dims(labels, 0), tf.expand_dims(labels, 1))
-        i_equal_j = tf.expand_dims(label_equal, 2)
-        i_equal_k = tf.expand_dims(label_equal, 1)
-
-        valid_labels = tf.logical_and(i_equal_j, tf.logical_not(i_equal_k))
+        label_equal = torch.eq(labels.unsqueeze(0), labels.unsqueeze(1))
+        i_equal_j = label_equal.unsqueeze(2)
+        i_equal_k = label_equal.unsqueeze(1)
+
+        valid_labels = torch.logical_and(i_equal_j, torch.logical_not(i_equal_k))
 
         # Combine the two masks
-        mask = tf.logical_and(distinct_indices, valid_labels)
+        mask = torch.logical_and(distinct_indices, valid_labels)
 
         return mask
 
-    @tf.function
-    def constellation_loss(self, labels, embeddings):
+    def forward(self, labels, embeddings):
         """Build the constellation loss over a batch of embeddings.
-        Args:
-            labels: labels of the batch, of size (batch_size,)
-            embeddings: tensor of shape (batch_size, embed_dim)
-
-        Returns:
-            ctl_loss: scalar tensor containing the constellation loss
-
-        @TODO: Try to optimize the code wherever possible to speed up performance
-        """
+                Args:
+                    labels: labels of the batch, of size (batch_size,)
+                    embeddings: tensor of shape (batch_size, embed_dim)
+
+                Returns:
+                    ctl_loss: scalar tensor containing the constellation loss
+
+                @TODO: Try to optimize the code wherever possible to speed up performance
+                """
 
         labels_list = []
         embeddings_list = []
@@ -726,35 +714,31 @@
         loss_list = []
         for i in range(len(embeddings_list)):
             # Get the dot product
-            pairwise_dist = tf.matmul(embeddings_list[i], tf.transpose(embeddings_list[i]))
+            pairwise_dist = torch.matmul(embeddings_list[i], torch.transpose(embeddings_list[i]))
 
             # shape (batch_size, batch_size, 1)
-            anchor_positive_dist = tf.expand_dims(pairwise_dist, 2)
-            assert anchor_positive_dist.shape[2] == 1, "{}".format(anchor_positive_dist.shape)
+            anchor_positive_dist = pairwise_dist.unsqueeze(2)
+            assert anchor_positive_dist.size()[2] == 1, "{}".format(anchor_positive_dist.size())
             # shape (batch_size, 1, batch_size)
-            anchor_negative_dist = tf.expand_dims(pairwise_dist, 1)
-            assert anchor_negative_dist.shape[1] == 1, "{}".format(anchor_negative_dist.shape)
+            anchor_negative_dist = pairwise_dist.unsqueeze(1)
+            assert anchor_negative_dist.size()[1] == 1, "{}".format(anchor_negative_dist.size())
 
             ctl_loss = anchor_negative_dist - anchor_positive_dist
 
             # (where label(a) != label(p) or label(n) == label(a) or a == p)
             mask = self._get_triplet_mask(labels_list[i])
-            mask = tf.cast(mask, tf.dtypes.float32)
-            ctl_loss = tf.multiply(mask, ctl_loss)
+            mask = mask.to(dtype=torch.float32)
+            ctl_loss = torch.multiply(mask, ctl_loss)
 
             loss_list.append(ctl_loss)
 
-        ctl_loss = 1. + tf.exp(loss_list[0])
+        ctl_loss = 1. + torch.exp(loss_list[0])
         for i in range(1, len(embeddings_list)):
-            ctl_loss += tf.exp(loss_list[i])
-
-        ctl_loss = tf.math.log(ctl_loss)
+            ctl_loss += torch.exp(loss_list[i])
+
+        ctl_loss = torch.log(ctl_loss)
 
         # # Get final mean constellation loss and divide due to very large loss value
-        ctl_loss = tf.reduce_sum(ctl_loss) / 1000.
-
-        return ctl_loss
-
-    def call(self, y_true, y_pred):
-        return self.constellation_loss(y_true, y_pred)
->>>>>>> 03e7c37b
+        ctl_loss = ctl_loss.sum() / 1000.
+
+        return ctl_loss